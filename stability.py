#!/usr/bin/env python3
"""
Finds critical Rayleigh number.

Plots the Critical Ra as function of wave-number and finds the minimum.
Based on the matlab code provided by Thierry Alboussiere.
Can do both the no-slip and free-slip BCs, applying to both boundaries.
Also treats the phase change boundary conditions.
"""
import numpy as np
import matplotlib.pyplot as plt
import seaborn as sns
from analyzer import LinearAnalyzer, NonLinearAnalyzer
from physics import PhysicalProblem, compo_smo
from plotting import plot_fastest_mode, plot_ran_harm
from misc import normalize_modes

# Font and markers size
FTSZ = 12
MSIZE = 5

pblm = PhysicalProblem(
    gamma=None,
    phi_top=None,
    phi_bot=1e-2,
    freeslip_top=True,
    freeslip_bot=True,
    ref_state_translation=False)

NON_LINEAR = False
<<<<<<< HEAD

=======
>>>>>>> 82c03770
ONE_CASE_ONLY = False
COMPOSITION = True

if ONE_CASE_ONLY:
    ra_comp = None

    if NON_LINEAR:
        ana = NonLinearAnalyzer(pblm, ncheb=20)
        harm_c, ray, modec, mode20, mode22, glob_val = ana.nonlinana()
        print('Ra_c, Ra2 = ', ray)
        print('globval', glob_val)
    else:
        ana = LinearAnalyzer(pblm, ncheb=20)
        ra_c, harm_c = ana.critical_ra(ra_comp=ra_comp)
        print('Rac, kc = ', ra_c, harm_c)
        plot_fastest_mode(ana, harm_c, ra_c, ra_comp)
        plot_ran_harm(ana, harm_c, ra_comp)

if COMPOSITION:
    # all in base units
    r_earth = 6371e3
    d_crystal = 1500e3
    r_int = r_earth - d_crystal
    r_ext = lambda h: r_int + h
    rho = 4e3
    g = 10
    alpha = 1e-5
    kappa = 1e-6
    delta_temp = lambda h: 3e-4 * h
    tau = lambda s, h: r_ext(h)**2 / (kappa * s)
    part = 0.8  # partitioning coefficient
    eta_vals = np.array(range(15, 19))
    h_crystal_vals = np.linspace(100e3, 1300e3, 50)

    # non-dimensional variables
    gamma = lambda h: r_int / r_ext(h)
    rayleigh = lambda h, eta: \
        rho * g * alpha * delta_temp(h) * r_ext(h)**3 / (eta * kappa)
    ra_comp = 200
    phi_top = 1e-3
    phi_bot = 1e-3
    # composition
    lam = 0.999  # R_isentrope / R_earth
    c_0 = ((1 - lam**3) * r_earth**3 / (r_earth**3 - r_int**3))**(1 - part)
    composition = lambda r, h, c_0=c_0: \
        c_0 * (((r_earth**3 - r_int**3) / r_ext(h)**3)
               / ((r_earth / r_ext(h))**3 - r**3))**(1-part)

    ana = LinearAnalyzer(PhysicalProblem(phi_top=phi_top,
                                         phi_bot=phi_bot),
                         ncheb=50)

    fig, axis = plt.subplots(1, 2, sharex=True)
    tau_vals = {}
    harm_vals = {}
    for eta in eta_vals:
        tau_vals[eta] = []
        harm_vals[eta] = []
        for h_crystal in h_crystal_vals:
            ana.phys.gamma = gamma(h_crystal)
            ana.phys.composition = lambda r: composition(r, h_crystal)
            sigma, harm = ana.fastest_mode(rayleigh(h_crystal, 10**eta),
                                           ra_comp)
            tau_vals[eta].append(np.real(tau(sigma, h_crystal)))
            harm_vals[eta].append(harm)
        axis[0].semilogy(h_crystal_vals/1e3, np.array(tau_vals[eta])/1e6,
                         label=r'$\eta=10^{%d}$' % (eta))
        axis[1].plot(h_crystal_vals/1e3, harm_vals[eta],
                     label=r'$\eta=10^{%d}$' % (eta))
    plt.setp(axis[1], ylim=[0.9, 3.1])
    axis[0].set_xlabel(r'Crystallized mantle thickness $h$ (km)')
    axis[1].set_xlabel(r'Crystallized mantle thickness $h$ (km)')
    axis[0].set_ylabel(r'Destabilization time scale $\tau$ (Myr)')
    axis[1].set_ylabel(r'Harmonic degree $l$')
    axis[1].legend(loc='upper left')
    plt.tight_layout()
    plt.savefig('DestabilizationTime.pdf', format='PDF')

EXPLORE_PHASE = False
if EXPLORE_PHASE:
    # Explore phi space
    nphi = 6
    phinum = np.power(10, np.linspace(-2, 3, nphi))
    # Limit case for infinite phi
    rac = 27*np.pi**4/4
    kxc = np.pi/np.sqrt(2)
    NCHEB = 20
    myplot = plt.plot

    rarc = 4

    if NON_LINEAR:
        ana = NonLinearAnalyzer(PhysicalProblem())
        EQUAL_PHI = True
        if EQUAL_PHI:
            fig, axis = plt.subplots()
            ana.phys.phi_top = phinum[0]
            ana.phys.phi_bot = phinum[0]
            kx_c, ray, _, _, _, glob_val = ana.nonlinana()
            ra_c, ray2 = ray
            mot, mov2, mov4, qtp = glob_val
            kwn = [kx_c]
            ram = [ra_c]
            ra2 = [ray2]
            moyt = [mot]
            moyv2 = [mov2]
            moyv4 = [mov4]
            qtop = [qtp]
            eps = np.sqrt((rarc-1) * ra_c / ray2)
            myplot([ra_c, ra_c + eps**2 * ray2], [1, 1 + eps**2 * qtp], label=r'$\Phi^\pm=%.1e$' %(phinum[0]))
            print(phinum[0], ram, kwn, ra2, moyt, moyv2, moyv4, qtop)
            for i, phi in enumerate(phinum[1:]):
                ana.phys.phi_top = phi
                ana.phys.phi_bot = phi
                kx_c, ray, _, _, _, glob_val = ana.nonlinana()
                ra_c, ray2 = ray
                mot, mov2, mov4, qtp = glob_val
                kwn = np.append(kwn, kx_c)
                ram = np.append(ram, ra_c)
                ra2 = np.append(ra2, ray2)
                moyt = np.append(moyt, mot)
                moyv2 = np.append(moyv2, mov2)
                moyv4 = np.append(moyv4, mov4)
                qtop = np.append(qtop, qtp)
                print(phi, ra_c, kx_c, ray2, mot, mov2, mov4, qtp)
                eps = np.sqrt((rarc-1) * ra_c / ray2)
                myplot([ra_c, ra_c + eps**2 * ray2], [1, 1 + eps**2 * qtp], label=r'$\Phi^\pm=%.1e$' %(phi))
            # save
            with open('EqualTopBotPhi_nonlin.dat', 'w') as fich:
                fmt = '{:13}'*8 + '\n'
                fich.write(fmt.format(' phi', 'kx', 'Ra', 'Ra2', 'moyT', 'moyV2', 'moyV4', 'qtop'))
                fmt = '{:15.3e}'*7 + '{:15.3}' + '\n'
                for i in range(nphi):
                    fich.write(fmt.format(phinum[i], kwn[i], ram[i], ra2[i],
                                      moyt[i], moyv2[i], moyv4[i], qtop[i]))
            lgd=plt.legend(bbox_to_anchor=(0., 1.02, 1., .102), loc=3,
                           borderaxespad=0., mode="expand",
                           ncol=2, fontsize=FTSZ,
                           columnspacing=1.0, labelspacing=0.0,
                           handletextpad=0.0, handlelength=1.5,
                           fancybox=True, shadow=False)

            # plt.legend(loc='upper center', fontsize=FTSZ)
            plt.xticks(fontsize=FTSZ-1)
            plt.yticks(fontsize=FTSZ-1)
            axis.set_xlabel(r'Ra', fontsize=FTSZ)
            axis.set_ylabel(r'Nu', fontsize=FTSZ)
            axis.set_ylim([1, 12])
            plt.savefig("Nu_Ra_EqualPhi.pdf", format='PDF', bbox_extra_artists=(lgd,),
                        bbox_inches='tight')
            plt.close(fig)
        BOT_PHI = True
        if BOT_PHI:
            fig, axis = plt.subplots()
            ana.phys.phi_bot = phinum[0]
            ana.phys.phi_top = None
            kx_c, ray, _, _, _, glob_val = ana.nonlinana()
            ra_c, ray2 = ray
            mot, mov2, mov4, qtp = glob_val
            kwn = [kx_c]
            ram = [ra_c]
            ra2 = [ray2]
            moyt = [mot]
            moyv2 = [mov2]
            moyv4 = [mov4]
            qtop = [qtp]
            eps = np.sqrt((rarc-1) * ra_c / ray2)
            myplot([ra_c, ra_c+eps**2 * ray2], [1, 1+eps**2 * qtp], label=r'$\Phi^-=%.1e$' %(phinum[0]))
            print(phinum[0], ram, kwn, ra2, moyt, moyv2, moyv4, qtop)
            for i, phi in enumerate(phinum[1:]):
                ana.phys.phi_bot = phi
                kx_c, ray, _, _, _, glob_val = ana.nonlinana()
                ra_c, ray2 = ray
                mot, mov2, mov4, qtp = glob_val
                kwn = np.append(kwn, kx_c)
                ram = np.append(ram, ra_c)
                ra2 = np.append(ra2, ray2)
                moyt = np.append(moyt, mot)
                moyv2 = np.append(moyv2, mov2)
                moyv4 = np.append(moyv4, mov4)
                qtop = np.append(qtop, qtp)
                print(phi, ra_c, kx_c, ray2, mot, mov2, mov4, qtp)
                eps = np.sqrt((rarc-1) * ra_c / ray2)
                myplot([ra_c, ra_c+eps**2 * ray2], [1, 1+eps**2 * qtp], label=r'$\Phi^-=%.1e$' %(phi))
            # save
            with open('BotPhi_nonlin.dat', 'w') as fich:
                fmt = '{:13}'*8 + '\n'
                fich.write(fmt.format(' phi', 'kx', 'Ra', 'Ra2', 'moyT', 'moyV2', 'moyV4', 'qtop'))
                fmt = '{:15.3e}'*7 + '{:15.3}' + '\n'
                for i in range(nphi):
                    fich.write(fmt.format(phinum[i], kwn[i], ram[i], ra2[i],
                                      moyt[i], moyv2[i], moyv4[i], qtop[i]))
            lgd=plt.legend(bbox_to_anchor=(0., 1.02, 1., .102), loc=3,
                           borderaxespad=0., mode="expand",
                           ncol=2, fontsize=FTSZ,
                           columnspacing=1.0, labelspacing=0.0,
                           handletextpad=0.0, handlelength=1.5,
                           fancybox=True, shadow=False)

            # plt.legend(loc='upper center', fontsize=FTSZ)
            plt.xticks(fontsize=FTSZ-1)
            plt.yticks(fontsize=FTSZ-1)
            axis.set_xlabel(r'Ra', fontsize=FTSZ)
            axis.set_ylabel(r'Nu', fontsize=FTSZ)
            plt.savefig("Nu_Ra_BotPhi.pdf",  format='PDF', bbox_extra_artists=(lgd,),
                        bbox_inches='tight')
            plt.close(fig)

    else: # linear exploration
        # ana = LinearAnalyzer(pblm, ncheb=20)
        # ra_c, harm_c = ana.critical_ra()
        # print('Rac, kc = ', ra_c, harm_c)
        # plot_fastest_mode(ana, harm_c, ra_c)
        # plot_ran_harm(ana, harm_c)
        # default is free-slip at both boundaries, cartesian geometry
        ana = LinearAnalyzer(PhysicalProblem())
        nphi = 50
        phinum = np.flipud(np.power(10, np.linspace(-2, 4, nphi)))
        # Limit case for infinite phi
        rac = 27*np.pi**4/4
        kxc = np.pi/np.sqrt(2)
        # NCHEB = 30

        EQUAL_PHI = True
        # Computes properties as function of phi, equal for both boundaries
        if EQUAL_PHI:
            # First unstable mode
            ana.phys.phi_top = phinum[0]
            ana.phys.phi_bot = phinum[0]
            ra_c, kx_c = ana.critical_ra()
            modes = ana.eigval(kx_c, ra_c)[1]
            _, mode_max = normalize_modes(modes)
            ram = [ra_c]
            kwn = [kx_c]
            pmax = [mode_max[0]]
            umax = [mode_max[1]]
            wmax = [mode_max[2]]
            tmax = [mode_max[3]]
            print(phinum[0], ram, kwn)
            for i, phi in enumerate(phinum[1:]):
                ana.phys.phi_top = phi
                ana.phys.phi_bot = phi
                ra_c, kx_c = ana.critical_ra(harm=kwn[-1], ra_guess=ram[-1])
                modes = ana.eigval(kx_c, ra_c)[1]
                _, mode_max = normalize_modes(modes)
                print(i, phi, ra_c, kx_c)
                ram = np.append(ram, ra_c)
                kwn = np.append(kwn, kx_c)
                pmax = np.append(pmax, mode_max[0])
                umax = np.append(umax, mode_max[1])
                wmax = np.append(wmax, mode_max[2])
                tmax = np.append(tmax, mode_max[3])
            # save
            with open('EqualTopBotPhi.dat', 'w') as fich:
                fmt = '{:13}'*7 + '\n'
                fich.write(fmt.format(' phi', 'kx', 'Ra', 'Pmax', 'Umax', 'Tmax', 'Wmax'))
                fmt = '{:15.3e}'*6 + '{:15.3}' + '\n'
                for i in range(nphi):
                    fich.write(fmt.format(phinum[i], kwn[i], ram[i], pmax[i],
                                        umax[i], tmax[i], wmax[i]))

            # plot kx and ra as function of phi
            fig, axe = plt.subplots(2, 1, sharex=True)
            # Theoretical prediction for translation
            axe[0].loglog(phinum, 24*phinum, '--', c='k', label=r'Translation mode')
            # Theoretical for low phi development
            ra_theo = 24*phinum-81*phinum**2/256
            rat2 = ra_theo[np.log10(np.abs(ra_theo-ram))<1]
            phi2 = phinum[np.log10(np.abs(ra_theo-ram))<1]
            axe[0].loglog(phinum, ra_theo, '-', c='k',
                            label=r'Small $\Phi$ prediction')
            # classical RB case
            axe[0].loglog([phinum[0], phinum[-1]], [rac, rac], '-.', c='k',
                            label=r'$\frac{27\pi^4}{4}$')
            # col0 = p0.get_color()
            p1, = axe[0].loglog(phinum, ram, 'o', markersize=MSIZE,
                                label=r'Fastest growing mode')
            col1 = p1.get_color()
            # General case
            axe[0].tick_params(axis=r'$\mathrm{Ra}$', labelsize=30)
            axe[0].set_ylabel(r'$\mathrm{Ra}$', fontsize=FTSZ)
            # axe[0].set_ylim([0, 800])
            # axe[0].legend(loc=4, fontsize=FTSZ)
            plt.tick_params(labelsize=FTSZ-1)
            axe[1].loglog([phinum[0], phinum[-1]], [kxc, kxc], '-.', c='k',
                        label=r'$\mathrm{Ra}_c=\frac{27\pi^4}{4}, k_c=\frac{\pi}{\sqrt{2}}$')
            # Small phi prediction
            axe[1].loglog(phinum, np.sqrt(9*phinum/32), '-', c='k',
                        label=r'Small $\Phi$ prediction')
            axe[1].loglog(phinum, kwn, 'o', markersize=MSIZE, c=col1,
                        label=r'Fastest growing mode')
            axe[1].legend(loc=4, fontsize=FTSZ)
            axe[1].set_ylabel(r'$k_c$', fontsize=FTSZ)
            axe[1].set_xlabel(r'$\Phi^+=\Phi^-$', fontsize=FTSZ)
            plt.tick_params(labelsize=FTSZ-1)
            plt.savefig("Phi-Ra-kx_EqualPhi.pdf", format='PDF')
            plt.close(fig)

            # plot Pmax, Umax, Wmax and (24phi - Ra) as function of phi
            fig, axe = plt.subplots(4, 1, sharex=True)
            axe[0].loglog(phinum, np.abs(pmax), marker='.', linestyle='-')
            axe[0].loglog(phinum, 13*np.sqrt(13)/8*phinum, linestyle='--', c='k',
                            label=r'$13\sqrt{13}\Phi/8$')
            axe[0].legend(loc='upper left', fontsize=FTSZ)
            axe[0].set_ylabel(r'$P_{max}$', fontsize=FTSZ)
            axe[1].loglog(phinum, np.abs(umax), marker='.', linestyle='-')
            axe[1].loglog(phinum, 3*np.sqrt(phinum/2), linestyle='--', c='k',
                            label=r'$3\sqrt{\Phi/2}$')
            axe[1].legend(loc='upper left', fontsize=FTSZ)
            axe[1].set_ylabel(r'$U_{max}$', fontsize=FTSZ)
            axe[2].semilogx(phinum, np.abs(wmax), marker='.', linestyle='-')
            axe[2].semilogx(phinum, 8*np.ones(phinum.shape), linestyle='--', c='k',
                            label=r'$8$')
            axe[2].set_ylim(ymin=7)
            axe[2].legend(loc='upper left', fontsize=FTSZ)
            axe[2].set_ylabel(r'$W_{max}$', fontsize=FTSZ)
            axe[3].loglog(phinum, 24*phinum-ram, marker='.', linestyle='-')
            axe[3].loglog(phinum, 81*phinum**2/256,  linestyle='--', c='k',
                            label=r'$81\Phi^2/256$')
            axe[3].set_ylabel(r'$24\Phi-Ra$', fontsize=FTSZ)
            axe[3].legend(loc='upper left', fontsize=FTSZ)
            axe[3].set_xlabel(r'$\Phi$', fontsize=FTSZ)
            # axe[3].set_ylim([1.e-6, 1.e2])
            plt.savefig('Phi_ModeMax.pdf', format='PDF')
            plt.close(fig)

        PHASEBOTONLY = False
        if PHASEBOTONLY:
            ana.phys.phi_top = None
            ram = np.zeros(phinum.shape)
            kwn = np.zeros(phinum.shape)
            pmax = np.zeros(phinum.shape)
            umax = np.zeros(phinum.shape)
            wmax = np.zeros(phinum.shape)
            tmax = np.zeros(phinum.shape)
            # print(ram, kwn)
            for i, phi in enumerate(phinum):
                ana.phys.phi_bot = phi
                ra_c, kx_c = ana.critical_ra()
                modes = ana.eigval(kx_c, ra_c)[1]
                _, mode_max = normalize_modes(modes)
                print(i, phi, ra_c, kx_c)
                ram[i] = ra_c
                kwn[i] = kx_c
                pmax[i] = mode_max[0]
                umax[i] = np.imag(mode_max[1])
                wmax[i] = mode_max[2]
                tmax[i] = mode_max[3]
            # save in file
            with open('FreeTopBotPhase.dat', 'w') as fich:
                fmt = '{:15}'*7 + '\n'
                fich.write(fmt.format(' phi', 'kx', 'Ra', 'Pmax', 'Umax', 'Tmax', 'Wmax'))
                fmt = '{:15.3e}'*6 + '{:15.3}' + '\n'
                for i in range(nphi):
                    fich.write(fmt.format(phinum[i], kwn[i], ram[i], pmax[i],
                                        umax[i], tmax[i], wmax[i]))
            # Now plot
            fig, axe = plt.subplots(2, 1, sharex=True)
            # Ra
            # classical RB case
            axe[0].semilogx([phinum[0], phinum[-1]], [rac, rac], '-.', c='k',
                            label=r'$\frac{27\pi^4}{4}$')
            # general case
            p1, = axe[0].semilogx(phinum, ram, 'o', markersize=MSIZE, label=r'$\Phi^+=\infty$, varying $\Phi^-$')
            col1 = p1.get_color()
            # axe[0].semilogx(phinum, ram2, 'o', markersize=MSIZE, label='Second fastest mode')
            axe[0].set_ylabel(r'$Ra$', fontsize=FTSZ)
            axe[0].set_ylim([0, 700])
            axe[0].legend(loc=7)
            # kx
            # classical RB case
            axe[1].semilogx([phinum[0], phinum[-1]], [kxc, kxc], '-.', c='k',
                        label=r'$\frac{\pi}{\sqrt{2}}$')
            # Free top, phase change at bottom
            axe[1].semilogx(phinum, kwn, 'o', markersize=MSIZE, c=col1,
                        label=r'$\Phi^+=\infty$, varying $\Phi^-$')
            # axe[1].loglog(phinum, kwn2, 'o', markersize=MSIZE, label='Second fastest mode')
            axe[1].legend(loc=4)
            axe[1].set_ylabel(r'$k$', fontsize=FTSZ)
            axe[1].set_xlabel(r'$\Phi^-$', fontsize=FTSZ)
            plt.savefig("Phi-Ra-kx_VaryingPhiBotFreeTop.pdf", format='PDF')
            plt.close(fig)
            # plot Pmax, Umax, Wmax and (24phi - Ra) as function of phi
            fig, axe = plt.subplots(3, 1, sharex=True)
            axe[0].semilogx(phinum, np.abs(pmax), marker='.', linestyle='-')
            axe[0].legend(loc='upper left', fontsize=FTSZ)
            axe[0].set_ylabel(r'$P_{max}$', fontsize=FTSZ)
            axe[1].semilogx(phinum, np.abs(umax), marker='.', linestyle='-')
            axe[1].legend(loc='upper left', fontsize=FTSZ)
            axe[1].set_ylabel(r'$U_{max}$', fontsize=FTSZ)
            axe[2].semilogx(phinum, np.abs(wmax), marker='.', linestyle='-')
            axe[2].legend(loc='upper left', fontsize=FTSZ)
            axe[2].set_ylabel(r'$W_{max}$', fontsize=FTSZ)
            axe[2].set_xlabel(r'$\Phi$', fontsize=FTSZ)
            # axe[3].set_ylim([1.e-6, 1.e2])
            plt.savefig('Phi_ModeMaxFreeTopPhaseBot.pdf', format='PDF')
            plt.close(fig)
    
    DIFFERENT_PHI = False
    # Compute solution properties as function of both phitop and phibot
    if DIFFERENT_PHI:
        # Botphase = False and varying phitop
        ana.phys.phi_top = phinum[0]
        ana.phys.phi_bot = None
        rrm, kkx = ana.critical_ra()
        ram = [rrm]
        kwn = [kkx]
        print(ram, kwn)
        for i, phi in enumerate(phinum[1:]):
            ana.phys.phi_top = phi
            rrm, kkx = ana.critical_ra(kwn[i], ram[i])
            print(i, phi, rrm, kkx)
            ram = np.append(ram, rrm)
            kwn = np.append(kwn, kkx)
        # now keep top to the lowest value and change phibot
        ram2 = [ram[-1]]
        kwn2 = [kwn[-1]]
        print(ram2, kwn2)
        ana.phys.phi_top = phinum[-1]
        for i, phi in enumerate(phinum):
            ana.phys.phi_bot = phi
            rrm, kkx = ana.critical_ra(kwn[i], ram[i])
            print(i, phi, rrm, kkx)
            ram2 = np.append(ram2, rrm)
            kwn2 = np.append(kwn2, kkx)

        # Now plot
        fig, axe = plt.subplots(2, 1, sharex=True)
        # Ra
        # Theoretical prediction for translation
        axe[0].semilogx(phinum, 24*phinum, '--', c='k', label='Translation mode')
        # classical RB case
        axe[0].semilogx([phinum[0], phinum[-1]], [rac, rac], '-.', c='k',
                               label=r'$\frac{27\pi^4}{4}$')
        # general case
        p1, = axe[0].semilogx(phinum, ram, 'o', markersize=MSIZE, label=r'$\Phi^-=\infty$, varying $\Phi^+$')
        p2, = axe[0].semilogx(phinum, ram2[1:], 'o', markersize=MSIZE, label='Varying $\Phi^-$, $\Phi^+=10^{-2}$')
        col1 = p1.get_color()
        col2 = p2.get_color()
        # axe[0].semilogx(phinum, ram2, 'o', markersize=MSIZE, label='Second fastest mode')
        axe[0].set_ylabel(r'$Ra$', fontsize=FTSZ)
        axe[0].set_ylim([0, 700])
        axe[0].legend(loc=7)
        # kx
        # classical RB case
        axe[1].semilogx([phinum[0], phinum[-1]], [kxc, kxc], '-.', c='k',
                    label=r'$\frac{\pi}{\sqrt{2}}$')
        # Free bottom, phase change at top
        axe[1].semilogx(phinum, kwn, 'o', markersize=MSIZE, c=col1,
                    label=r'$\Phi^-=\infty$, varying $\Phi^+$')
        # Gradually openning bottom
        axe[1].semilogx(phinum, kwn2[1:], 'o', markersize=MSIZE, c=col2,
                    label='Varying $\Phi^-$, $\Phi^+=10^{-2}$')
        # axe[1].loglog(phinum, kwn2, 'o', markersize=MSIZE, label='Second fastest mode')
        axe[1].legend(loc=4)
        axe[1].set_ylabel(r'$k$', fontsize=FTSZ)
        axe[1].set_xlabel(r'$\Phi^-,\quad \Phi^+$', fontsize=FTSZ)
        plt.savefig("Phi-Ra-kx_VaryingPhiBotTop.pdf", format='PDF')
        plt.close(fig)

STAB_TRANSLATION = False
# Computes the linear stability of the steady translation mode
if STAB_TRANSLATION:
    phit = 0.01
    phib = 0.01
    ana.phys.phi_top = phit
    ana.phys.phi_bot = phib
    # epsilon = np.flipud(np.linspace(0, 1, 4))
    epsilon = np.array([5])
    wkn = np.power(10, np.linspace(-1, 4, 100))
    sigma = np.zeros(wkn.shape)
    ana.phys.ref_state_translation = True
    axe = plt.subplot()
    for j, eps in enumerate(epsilon):
        rtr = 12*(phib+phit)
        ran = rtr*(1+eps)
        for i, kxn in enumerate(wkn):
            sigma[i] = ana.eigval(kxn, ran)[0]

        axe.semilogx(wkn, np.real(sigma), label=r'$\varepsilon = %.2f$' %(eps))
        axe.set_xlabel(r'$k$', fontsize=FTSZ)
        axe.set_ylabel(r'$Re(\sigma)$', fontsize=FTSZ)
        plt.legend(loc='upper right', fontsize=FTSZ)
        # axe.set_ylim((-500, 1500))
        # axe.set_ylim(bottom=-500)

    plt.savefig('sigmaRa' + np.str(eps) +
                'Top' + np.str(phit).replace('.', '-') +
                'Bot' + np.str(phib).replace('.', '-') + '.pdf')<|MERGE_RESOLUTION|>--- conflicted
+++ resolved
@@ -28,12 +28,8 @@
     ref_state_translation=False)
 
 NON_LINEAR = False
-<<<<<<< HEAD
-
-=======
->>>>>>> 82c03770
 ONE_CASE_ONLY = False
-COMPOSITION = True
+COMPOSITION = False
 
 if ONE_CASE_ONLY:
     ra_comp = None
