--- conflicted
+++ resolved
@@ -19,13 +19,8 @@
 PHI = 1e-2
 
 pblm = PhysicalProblem(
-<<<<<<< HEAD
     gamma=None,
     phi_top=None,
-=======
-    gamma=gamma,
-    phi_top=PHI,
->>>>>>> a817a4ff
     phi_bot=PHI,
     freeslip_top=True,
     freeslip_bot=True,
